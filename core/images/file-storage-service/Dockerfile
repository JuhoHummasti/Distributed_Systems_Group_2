--- conflicted
+++ resolved
@@ -3,21 +3,13 @@
 WORKDIR /app
 
 # Copy requirements.txt and install dependencies
-<<<<<<< HEAD
-COPY src/requirements.txt ./
-=======
 COPY src/requirements.txt .
->>>>>>> d2da851f
 RUN pip install --no-cache-dir -r requirements.txt
 
 # # Copy the protobuf definitions
 # COPY ../protobuf_definitions/file-storage-service /app/protobuf_definitions/file-storage-service
 
 # Copy the source code
-<<<<<<< HEAD
-COPY src/ ./
-=======
 COPY src/ .
->>>>>>> d2da851f
 
 CMD ["python", "app.py"]